include_dependency("ordering.jl")
<<<<<<< HEAD
include_dependency("core.jl")
=======

using LightGraphs, MetaGraphs



"""Decision diagram structure"""
mutable struct DecisionDiagram
	graph::MetaDiGraph				#represents the directed graph of the DD
    layers::Array{Array{Int}}		#stores index of nodes at each node layer
end

DecisionDiagram(nvars::Int) = DecisionDiagram(MetaDiGraph(), [[] for i=1:nvars+1])

"""Return the number of node layers in the decision diagram"""
nlayers(dd::DecisionDiagram)::Int = length(dd.layers)

"""Return the number of variables (or number of arc layers) in the decision diagram"""
nvars(dd::DecisionDiagram)::Int = length(dd.layers) - 1
>>>>>>> fc5f1eeb


"""Problem specifications required to construct decision diagram"""
struct ProblemSpecs{S}
	initial_state::S                 # Initial state at the root
	transition_function::Function    # Transition function of DP formulation
	domain_range::Array{Range{Int}}  # domain range for each variable
end


"""
Construct a decision diagram.

# Input
- `n`: Number of variables (arc layers).
- `problem`: Problem specification (initial state, transition function, domain function) based on DP formulation of the problem.
- `ordering`: Ordering of the variables in DD.
"""
function construct_DD(n::Int, problem::ProblemSpecs{S}; ordering::Ordering = NoOrdering())::DecisionDiagram where S

	# TODO
	# - This is not a top-down search, but a simple depth-first one
	# - Implement long arcs
	# - Implement mapping between problem variables and DD variables
	# - Implement reduction

	dd = DecisionDiagram(n)

	# TODO For top-down, this should probably only be a single Dict
	layer_states = [Dict{S, Int}() for i=1:n+1]

	# Add source node
	source = add_node!(dd, 1, problem.initial_state)	#the index of the created node
	layer_states[1][problem.initial_state] = source

	unexplored_nodes = [source]
	niters = 0

	while !isempty(unexplored_nodes)

		# Read next unexplored node
		node = pop!(unexplored_nodes)
		niters += 1
		layer = get_node_layer(dd, node)

		if layer > n
			continue # terminal node
		end

		state::S = get_node_state(dd, node)
		var = get_var(ordering, layer)

		# println("Layer $(layer): exploring $(node) with state $(state)")

		# Create children
		for val::Int in problem.domain_range[var]
			new_state::Union{S,Void} = problem.transition_function(state, var, val)

			# Nothing to do if new state is the false node
			if new_state == nothing
				continue
			end

			#new_state = floor(new_state/10)
			new_state = floor(new_state)
			#new_state = floor(10*new_state)/10		# rounds down the fractional state values: ONLY use to construct RELAXED DD when state values are fractional, e.g., for the pricing problem

			next_layer = layer + 1
			states_to_nodes = layer_states[next_layer]

			# Equivalence check
			if haskey(states_to_nodes, new_state)
				# Equivalent node found: update it
				t = states_to_nodes[new_state]		#the index of the node with that state
			else
				# No equivalent node: create new child
				t = add_node!(dd, next_layer, new_state)
				states_to_nodes[new_state] = t
				# Insert new node into list of unexplored nodes
				push!(unexplored_nodes, t)
			end

			add_arc!(dd, node, t, val)
			# println("Added $val-arc from $node to $t")
		end
	end

	return dd
end<|MERGE_RESOLUTION|>--- conflicted
+++ resolved
@@ -1,26 +1,5 @@
 include_dependency("ordering.jl")
-<<<<<<< HEAD
 include_dependency("core.jl")
-=======
-
-using LightGraphs, MetaGraphs
-
-
-
-"""Decision diagram structure"""
-mutable struct DecisionDiagram
-	graph::MetaDiGraph				#represents the directed graph of the DD
-    layers::Array{Array{Int}}		#stores index of nodes at each node layer
-end
-
-DecisionDiagram(nvars::Int) = DecisionDiagram(MetaDiGraph(), [[] for i=1:nvars+1])
-
-"""Return the number of node layers in the decision diagram"""
-nlayers(dd::DecisionDiagram)::Int = length(dd.layers)
-
-"""Return the number of variables (or number of arc layers) in the decision diagram"""
-nvars(dd::DecisionDiagram)::Int = length(dd.layers) - 1
->>>>>>> fc5f1eeb
 
 
 """Problem specifications required to construct decision diagram"""
